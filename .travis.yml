language: elixir
elixir:
  - 1.8
env:
  - MIX_ENV=test
before_install:
  - curl https://dist.ipfs.io/go-ipfs/v0.4.18/go-ipfs_v0.4.18_linux-386.tar.gz --output go-ipfs.tar.gz
  - tar xvfz go-ipfs.tar.gz
  - cd go-ipfs
  - sudo ./install.sh
  - cd ..
  - ipfs init
script:
<<<<<<< HEAD
  - mix coveralls.json
=======
  - mix coveralls.html
>>>>>>> 0762bc4c
after_success:
  - bash <(curl -s https://codecov.io/bash)<|MERGE_RESOLUTION|>--- conflicted
+++ resolved
@@ -11,10 +11,6 @@
   - cd ..
   - ipfs init
 script:
-<<<<<<< HEAD
-  - mix coveralls.json
-=======
   - mix coveralls.html
->>>>>>> 0762bc4c
 after_success:
   - bash <(curl -s https://codecov.io/bash)